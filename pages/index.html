<!DOCTYPE html>
<html lang="en">
<head>
    <meta charset="UTF-8">
    <meta name="viewport" content="width=device-width, initial-scale=1.0">
    <title>Flexi - Production Suite</title>
    
    <!-- External CSS -->
    <link rel="stylesheet" href="../styles/main.css">
    <link rel="stylesheet" href="../styles/components.css">
    <link rel="stylesheet" href="../styles/home.css">
</head>
<body>
    <div class="page-container">
        <!-- Navigation will be injected here by components/navigation.js -->
        
        <main>
            <section class="hero">
                <div class="hero-background-logo">
<<<<<<< HEAD
                    <img src="../assets/logo.svg" alt="Flexi Background" style="width: 1000px; height: 500px; opacity: 0.3; position: absolute; top: 35%; left: 60%; transform: translate(-50%, -50%); z-index: 1; pointer-events: none;">
=======
                    <img src="../assets/logo.svg" alt="Flexi Background" style="width: 1000px; height: 500px; opacity: 0.3; position: absolute; top: 35%; left: 50%; transform: translate(-50%, -50%); z-index: 1; pointer-events: none;">
>>>>>>> 92176758
                </div>
                <p class="pre-headline">Operational Excellence, Simplified</p>
                <h1 class="headline">Schedule, Manage, Optimize</h1>
                <p class="sub-headline">Take control of your production floor with an integrated suite of tools for machinery, backlogs, and scheduling.</p>
                <div class="button-group">
                    <a href="scheduler.html" class="btn btn-primary">Open Scheduler</a>
                                    <a href="backlog.html" class="btn btn-secondary">Backlog</a>
                <a href="machinery.html" class="btn btn-secondary">Machinery</a>
                    <a href="products_catalog.html" class="btn btn-secondary">Product Catalog</a>
                </div>
            </section>
        </main>
    </div>

    <!-- External JavaScript -->
    <script src="../scripts/storageService.js"></script>
    <script src="../scripts/baseManager.js"></script>
    <script src="../scripts/uiComponents.js"></script>
    <script src="../components/navigation.js"></script>
</body>
</html><|MERGE_RESOLUTION|>--- conflicted
+++ resolved
@@ -17,11 +17,7 @@
         <main>
             <section class="hero">
                 <div class="hero-background-logo">
-<<<<<<< HEAD
-                    <img src="../assets/logo.svg" alt="Flexi Background" style="width: 1000px; height: 500px; opacity: 0.3; position: absolute; top: 35%; left: 60%; transform: translate(-50%, -50%); z-index: 1; pointer-events: none;">
-=======
                     <img src="../assets/logo.svg" alt="Flexi Background" style="width: 1000px; height: 500px; opacity: 0.3; position: absolute; top: 35%; left: 50%; transform: translate(-50%, -50%); z-index: 1; pointer-events: none;">
->>>>>>> 92176758
                 </div>
                 <p class="pre-headline">Operational Excellence, Simplified</p>
                 <h1 class="headline">Schedule, Manage, Optimize</h1>
